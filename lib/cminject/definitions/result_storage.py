--- conflicted
+++ resolved
@@ -15,11 +15,7 @@
 # You should have received a copy of the GNU General Public License along with this program. If not, see
 # <http://www.gnu.org/licenses/>.
 import os
-<<<<<<< HEAD
-from typing import List, Tuple
-=======
-from typing import List, Union, Tuple, Dict, Any
->>>>>>> aa58b85b
+from typing import List, Tuple, Dict, Any
 
 import h5py
 import numpy as np
